import multiprocessing
import re
import sys
import threading
import tkinter as tk
from tkinter import messagebox, ttk
from typing import Optional

import psutil

from countess import VERSION
from countess.core.config import export_config_graphviz, read_config, write_config
from countess.core.pipeline import PipelineGraph
from countess.core.plugins import get_plugin_classes
from countess.gui.config import PluginConfigurator
from countess.gui.logger import LoggerFrame
from countess.gui.mini_browser import MiniBrowserFrame
from countess.gui.tabular import TabularDataFrame
from countess.gui.tree import FlippyCanvas, GraphWrapper
<<<<<<< HEAD
from countess.gui.widgets import ask_open_filename, ask_saveas_filename, info_button
=======
from countess.gui.widgets import info_button, get_bitmap_image
>>>>>>> 0013e235
from countess.utils.pandas import concat_dataframes

# import faulthandler
# faulthandler.enable(all_threads=True)


plugin_classes = sorted(get_plugin_classes(), key=lambda x: x.name)


class PluginChooserFrame(tk.Frame):
    def __init__(self, master, title, callback, has_parents, has_children, *a, **k):
        super().__init__(master, *a, **k)

        self.columnconfigure(0, weight=1)

        label_frame = tk.LabelFrame(self, text=title, padx=10, pady=10)
        label_frame.grid(row=1, column=0, sticky=tk.EW, padx=10, pady=10)

        for n, plugin_class in enumerate(plugin_classes):
            if (
                (has_parents and plugin_class.num_inputs == 0)
                or (not has_parents and plugin_class.num_inputs > 0)
                or (has_children and plugin_class.num_outputs == 0)
            ):
                continue

            label_text = plugin_class.description
            tk.Button(
                label_frame,
                text=plugin_class.name,
                command=lambda plugin_class=plugin_class: callback(plugin_class),
            ).grid(row=n + 1, column=0, sticky=tk.EW)
            tk.Label(label_frame, text=label_text).grid(row=n + 1, column=1, sticky=tk.W, padx=10)


class ConfiguratorWrapper:
    """Wraps up the PluginConfigurator or PluginChooserFrame, plus a
    DataFramePreview, to make up the larger part of the main window"""

    config_canvas = None
    config_subframe = None
    config_subframe_id = None
    preview_subframe = None
    config_change_task = None
    notes_widget = None
    node_update_thread = None
    info_toplevel = None
    info_frame = None

    def __init__(self, frame, node, change_callback):
        self.frame = frame
        self.node = node
        self.change_callback = change_callback

        self.name_var = tk.StringVar(self.frame, value=node.name)
        tk.Entry(self.frame, textvariable=self.name_var, font=("TkHeadingFont", 14, "bold")).grid(
            row=0, columnspan=2, sticky=tk.EW, padx=10, pady=5
        )
        self.name_var.trace("w", self.name_changed_callback)

        self.label = tk.Label(self.frame, justify=tk.LEFT, wraplength=500)
        self.label.grid(sticky=tk.EW, row=1, padx=10, pady=5)
        self.label.bind("<Configure>", self.on_label_configure)

        self.show_config_subframe()

        if self.node.plugin:
            if self.node.is_dirty:
                self.config_change_callback()
            else:
                self.show_preview_subframe()

    def show_config_subframe(self):
        if self.config_canvas:
            self.config_canvas.destroy()
        self.config_canvas = tk.Canvas(self.frame)
        self.config_scrollbar = ttk.Scrollbar(self.frame, orient=tk.VERTICAL, command=self.config_canvas.yview)
        self.config_canvas.configure(yscrollcommand=self.config_scrollbar.set, bd=0)
        self.config_canvas.grid(row=3, column=0, sticky=tk.NSEW)
        self.config_scrollbar.grid(row=3, column=1, sticky=tk.NS)

        self.logger_subframe = LoggerFrame(self.frame)
        self.logger = self.logger_subframe.get_logger(self.node.name)

        if self.node.plugin:
            if self.node.notes:
                self.show_notes_widget(self.node.notes)
            else:
                self.notes_widget = tk.Button(self.frame, text="add notes", command=self.on_add_notes)
                self.notes_widget.grid(row=2, columnspan=2, padx=10, pady=5)

            descr = re.sub(r"\s+", " ", self.node.plugin.description)
            if self.node.plugin.additional:
                descr += "\n" + re.sub(r"\s+", " ", self.node.plugin.additional)

            self.label["text"] = "%s %s — %s" % (
                self.node.plugin.name,
                self.node.plugin.version,
                descr,
            )
            if self.node.plugin.link:
                info_button(self.frame, command=self.on_info_button_press).place(anchor=tk.NE, relx=1, y=50)
            # self.node.prepare(self.logger)
            # self.node.plugin.update()
            self.configurator = PluginConfigurator(self.config_canvas, self.node.plugin, self.config_change_callback)
            self.config_subframe = self.configurator.frame
            self.frame.rowconfigure(3, weight=1, minsize=self.frame.winfo_height() / 3)

        else:
            has_parents = len(self.node.parent_nodes) > 0
            has_children = len(self.node.child_nodes) > 0
            self.config_subframe = PluginChooserFrame(
                self.config_canvas, "Choose Plugin", self.choose_plugin, has_parents, has_children
            )
            self.config_subframe.grid(sticky=tk.NSEW)
            self.frame.rowconfigure(3, weight=1)
            self.frame.rowconfigure(4, weight=0)

        self.config_subframe_id = self.config_canvas.create_window((0, 0), window=self.config_subframe, anchor=tk.NW)
        self.config_subframe.bind(
            "<Configure>",
            lambda e: self.config_canvas.configure(scrollregion=self.config_canvas.bbox("all")),
        )
        self.config_canvas.bind("<Configure>", self.on_config_canvas_configure)

    def on_config_canvas_configure(self, *_):
        self.config_canvas.itemconfigure(self.config_subframe_id, width=self.config_canvas.winfo_width())

    def on_label_configure(self, *_):
        self.label["wraplength"] = self.label.winfo_width() - 20

    def on_info_button_press(self, *_):
        if self.info_toplevel is None:
            self.info_toplevel = tk.Toplevel()
            self.info_toplevel.protocol("WM_DELETE_WINDOW", self.on_info_toplevel_close)
            self.info_frame = MiniBrowserFrame(self.info_toplevel, self.node.plugin.link)
            self.info_frame.pack(fill="both", expand=True)
        else:
            self.info_frame.load_url(self.node.plugin.link)

    def on_info_toplevel_close(self):
        self.info_toplevel.destroy()
        self.info_toplevel = None

    def on_add_notes(self, *_):
        self.notes_widget.destroy()
        self.show_notes_widget()

    def show_notes_widget(self, notes=""):
        self.notes_widget = tk.Text(self.frame, height=5)
        self.notes_widget.insert("1.0", notes)
        self.notes_widget.bind("<<Modified>>", self.notes_modified_callback)
        self.notes_widget.grid(row=2, columnspan=2, sticky=tk.EW, padx=10, pady=5)

    def show_preview_subframe(self):
        if self.preview_subframe:
            self.preview_subframe.destroy()

        if not self.node.plugin.show_preview:
            self.frame.rowconfigure(4, weight=0)
            return
        elif not self.node.result:
            self.preview_subframe = tk.Frame(self.frame)
            self.preview_subframe.columnconfigure(0, weight=1)
            tk.Label(self.preview_subframe, text="no result").grid(sticky=tk.EW)
        elif all(isinstance(r, (str, bytes)) for r in self.node.result):
            text_result = "".join(self.node.result)
            self.preview_subframe = tk.Frame(self.frame, highlightbackground="black", highlightthickness=3)
            self.preview_subframe.columnconfigure(0, weight=1)
            self.preview_subframe.rowconfigure(1, weight=1)
            n_lines = len(text_result.splitlines())
            tk.Label(self.preview_subframe, text=f"Text Preview {n_lines} Lines").grid(sticky=tk.NSEW)
            text = tk.Text(self.preview_subframe)
            text.insert("1.0", text_result)
            text["state"] = "disabled"
            text.grid(sticky=tk.NSEW)
        else:
            try:
                df = concat_dataframes(self.node.result)
                self.preview_subframe = TabularDataFrame(self.frame, highlightbackground="black", highlightthickness=3)
                self.preview_subframe.set_dataframe(df)
                self.preview_subframe.set_sort_order(self.node.sort_column or 0, self.node.sort_descending)
                self.preview_subframe.set_callback(self.preview_changed_callback)
            except (TypeError, ValueError):
                self.preview_subframe = tk.Frame(self.frame)
                self.preview_subframe.columnconfigure(0, weight=1)
                tk.Label(self.preview_subframe, text="no result").grid(sticky=tk.EW)

        self.preview_subframe.grid(row=4, columnspan=2, sticky=tk.NSEW)

    def preview_changed_callback(self, offset: int, sort_col: int, sort_desc: bool) -> None:
        self.node.sort_column = sort_col
        self.node.sort_descending = sort_desc

    def name_changed_callback(self, *_):
        name = self.name_var.get()
        self.node.name = name
        self.change_callback(self.node)

    def notes_modified_callback(self, *_):
        self.node.notes = self.notes_widget.get("1.0", tk.END).strip()
        self.notes_widget.edit_modified(False)

    def config_change_callback(self, *_):
        self.node.mark_dirty()
        if self.config_change_task:
            self.frame.after_cancel(self.config_change_task)
        self.config_change_task = self.frame.after(1000, self.config_change_task_callback)

    def config_change_task_callback(self):
        self.config_change_task = None

        self.node_update_thread = threading.Thread(target=self.node.prerun, args=(self.logger,))
        self.node_update_thread.start()

        self.logger_subframe.clear()
        self.logger_subframe.grid(row=5, columnspan=2, sticky=tk.NSEW)
        self.logger_subframe.after(100, self.config_change_task_callback_2)
        self.change_callback(self.node)

    def config_change_task_callback_2(self):
        self.logger.poll()

        if self.node_update_thread.is_alive():
            self.logger_subframe.after(100, self.config_change_task_callback_2)
            return

        self.node_update_thread.join()

        # XXX stop the form scrolling away when it is refreshed, by putting
        # it back where it belongs.
        pos1, pos2 = self.config_scrollbar.get()
        self.show_preview_subframe()
        self.configurator.update()
        self.frame.update()
        self.config_canvas.yview_moveto(pos1)
        self.config_scrollbar.set(pos1, pos2)

        if self.logger_subframe.count == 0:
            self.logger_subframe.grid_forget()

    #        else:
    #            self.logger_subframe.progress_hide()

    def choose_plugin(self, plugin_class):
        self.node.plugin = plugin_class()
        self.node.prerun(self.logger)
        self.node.is_dirty = True
        self.show_config_subframe()
        self.change_callback(self.node)

    def destroy(self):
        if self.config_change_task:
            self.frame.after_cancel(self.config_change_task)
        if self.config_subframe:
            self.config_subframe.destroy()
        if self.preview_subframe:
            self.preview_subframe.destroy()
        if self.logger_subframe:
            self.logger_subframe.destroy()


class ButtonMenu:  # pylint: disable=R0903
    def __init__(self, tk_parent, buttons):
        self.frame = tk.Frame(tk_parent)
        for button_number, (button_label, button_command) in enumerate(buttons):
            tk.Button(self.frame, text=button_label, command=button_command).grid(
                row=0, column=button_number, sticky=tk.EW
            )
        self.frame.grid(sticky=tk.NSEW)


class RunWindow:
    """Opens a separate window to run the pipeline in.  The actual pipeline is then run
    in a separate process as well, so that it can be stopped."""

    def __init__(self, graph):
        self.graph = graph

        self.toplevel = tk.Toplevel()
        self.toplevel.columnconfigure(0, weight=1)
        self.toplevel.rowconfigure(1, weight=1)

        tk.Label(self.toplevel, text="Run").grid(row=0, column=0, stick=tk.EW)

        self.logger_frame = LoggerFrame(self.toplevel)
        self.logger_frame.grid(row=1, column=0, stick=tk.NSEW)
        self.logger = self.logger_frame.get_logger("")
        self.logger.info("Started")

        self.button = tk.Button(self.toplevel, text="Stop", command=self.on_button)
        self.button.grid(row=2, column=0, sticky=tk.EW)

        self.process = multiprocessing.Process(target=self.subproc)
        self.process.start()

        self.poll()

    def subproc(self):
        self.graph.run(self.logger)

    def poll(self):
        if self.process:
            if self.process.is_alive():
                self.logger_frame.after(1000, self.poll)
            else:
                self.logger.info("Finished")
                self.process = None
                self.button["text"] = "Close"
            self.logger_frame.poll()

    def on_button(self):
        if self.process:
            for p in psutil.Process(self.process.pid).children(recursive=True):
                p.terminate()
            self.process.terminate()
            self.button["text"] = "Close"
            self.process = None

            self.logger.info("Stopped")
            self.logger_frame.poll()

        elif self.toplevel:
            self.toplevel.destroy()
            self.toplevel = None


class MainWindow:
    """Arrange the parts of the main window, with the FrameWrapper on the top
    left and the ConfiguratorWrapper either beside it or under it depending on
    the window dimenstions"""

    graph_wrapper = None
    preview_frame = None
    config_wrapper = None
    config_changed = False

    def __init__(self, tk_parent: tk.Widget, config_filename: Optional[str] = None):
        self.tk_parent = tk_parent

        ButtonMenu(
            tk_parent,
            [
                ("New Config", self.config_new),
                ("Load Config", self.config_load),
                ("Save Config", self.config_save),
                ("Export Config", self.config_export),
                ("Tidy Graph", self.graph_tidy),
                ("Run", self.program_run),
                ("Exit", self.program_exit),
            ],
        )

        self.frame = tk.Frame(tk_parent)
        self.frame.grid(sticky=tk.NSEW)

        # The left (or top) pane, which contains the pipeline graph
        self.canvas = FlippyCanvas(self.frame, bg="skyblue")

        # The right (or bottom) pane, which contains everything else.
        # 0: The node label
        # 1: The plugin description
        # 2: Node notes / add notes button
        # 3: Configuration
        # 4: Preview pane
        # 5: Log output

        self.subframe = tk.Frame(self.frame)
        self.subframe.columnconfigure(0, weight=1)
        self.subframe.columnconfigure(1, weight=0)
        self.subframe.rowconfigure(0, weight=0)
        self.subframe.rowconfigure(1, weight=0)
        self.subframe.rowconfigure(2, weight=0)
        self.subframe.rowconfigure(3, weight=1)
        self.subframe.rowconfigure(4, weight=1)
        self.subframe.rowconfigure(5, weight=0)

        self.frame.bind("<Configure>", self.on_frame_configure, add=True)

        self.logger_subframe = LoggerFrame(self.subframe)
        self.logger_subframe.grid(row=5, columnspan=2, sticky=tk.NSEW)

        if config_filename:
            self.config_load(config_filename)
        else:
            self.config_new()

    def config_new(self):
        if self.config_changed:
            if not messagebox.askokcancel("Clear Config", "Clear unsaved config?"):
                return
        self.config_changed = False
        self.config_filename = None
        if self.graph_wrapper:
            self.graph_wrapper.destroy()
        self.graph = PipelineGraph()
        self.graph_wrapper = GraphWrapper(self.canvas, self.graph, self.node_select)
        self.graph_wrapper.add_new_node()

    def config_load(self, filename=None):
        if not filename:
            filename = ask_open_filename(file_types=[(".INI Config File", "*.ini")])
        if not filename:
            return
        self.config_filename = filename
        if self.graph_wrapper:
            self.graph_wrapper.destroy()
        self.graph = read_config(filename)
        self.graph_wrapper = GraphWrapper(self.canvas, self.graph, self.node_select)
        self.node_select(None)

    def config_save(self, filename=None):
        if not filename:
            filename = ask_saveas_filename(
                initial_file=self.config_filename,
                file_types=[(".INI Config File", "*.ini")],
            )
        if not filename:
            return
        write_config(self.graph, filename)
        self.config_changed = False
        # XXX there should be a self.graph_wrapper.refresh()
        # Names may have changed on save
        self.graph_wrapper.destroy()
        self.graph_wrapper = GraphWrapper(self.canvas, self.graph, self.node_select)

    def config_export(self, filename=None):
        if not filename:
            if self.config_filename:
                initialfile = self.config_filename.removesuffix(".ini") + ".dot"
            else:
                initialfile = None
            filename = ask_saveas_filename(initial_file=initialfile, file_types=[("Graphviz File", "*.dot")])
        if not filename:
            return
        export_config_graphviz(self.graph, filename)

    def graph_tidy(self):
        self.graph.tidy()
        # XXX there should be a self.graph_wrapper.refresh()
        self.graph_wrapper.destroy()
        self.graph_wrapper = GraphWrapper(self.canvas, self.graph, self.node_select)

    def program_run(self):
        RunWindow(self.graph)

    def program_exit(self):
        if not self.config_changed or messagebox.askokcancel("Exit", "Exit CountESS without saving config?"):
            self.tk_parent.quit()

    def node_select(self, node):
        for widget in self.subframe.winfo_children():
            widget.destroy()
        if node:
            if self.config_wrapper:
                self.config_wrapper.destroy()
            self.config_wrapper = ConfiguratorWrapper(self.subframe, node, self.node_changed)

    def node_changed(self, node):
        self.config_changed = True
        self.graph_wrapper.node_changed(node)

    def on_frame_configure(self, event):
        """Swaps layout around when the window goes from landscape to portrait"""
        if event.width > event.height:
            x = event.width // 4
            self.canvas.place(x=0, y=0, w=x, h=event.height)
            self.subframe.place(x=x, y=0, w=event.width - x, h=event.height)
        else:
            y = event.height // 4
            self.canvas.place(x=0, y=0, w=event.width, h=y)
            self.subframe.place(x=0, y=y, w=event.width, h=event.height - y)


class SplashScreen:

    def __init__(self, tk_root):
        bg = "skyblue"
        self.splash = tk.Toplevel(tk_root, bg=bg)
        self.splash.attributes('-type', 'dialog')

        font = ("TkHeadingFont", 16, "bold")
        tk.Label(self.splash, text=f"CountESS {VERSION}", font=font, bg=bg).grid(padx=10,pady=10)
        tk.Label(self.splash, image=get_bitmap_image(tk_root, "countess"), bg=bg).grid(padx=10)

        self.splash.after(3500, self.destroy)

    def destroy(self):
        self.splash.destroy()



def make_root():
    try:
        import ttkthemes  # pylint: disable=C0415

        root = ttkthemes.ThemedTk()
        themes = set(root.get_themes())
        for t in ["clam", "aqua", "winnative"]:
            if t in themes:
                root.set_theme(t)
                break
    except ImportError:
        root = tk.Tk()
        # XXX some kind of ttk style setup goes here as a fallback

    root.title(f"CountESS {VERSION}")
    root.rowconfigure(0, weight=0)
    root.rowconfigure(1, weight=1)
    root.columnconfigure(0, weight=1)

    # Try to start off maximized, but this option doesn't exist
    # in all Tks or all platforms.
    try:
        root.state("zoomed")
    except tk.TclError:
        pass

    return root


def main():
    root = make_root()
    SplashScreen(root)
    MainWindow(root, sys.argv[1] if len(sys.argv) > 1 else None)

    root.mainloop()


if __name__ == "__main__":
    main()<|MERGE_RESOLUTION|>--- conflicted
+++ resolved
@@ -17,11 +17,7 @@
 from countess.gui.mini_browser import MiniBrowserFrame
 from countess.gui.tabular import TabularDataFrame
 from countess.gui.tree import FlippyCanvas, GraphWrapper
-<<<<<<< HEAD
-from countess.gui.widgets import ask_open_filename, ask_saveas_filename, info_button
-=======
-from countess.gui.widgets import info_button, get_bitmap_image
->>>>>>> 0013e235
+from countess.gui.widgets import ask_open_filename, ask_saveas_filename, get_icon, info_button
 from countess.utils.pandas import concat_dataframes
 
 # import faulthandler
@@ -505,7 +501,7 @@
 
         font = ("TkHeadingFont", 16, "bold")
         tk.Label(self.splash, text=f"CountESS {VERSION}", font=font, bg=bg).grid(padx=10,pady=10)
-        tk.Label(self.splash, image=get_bitmap_image(tk_root, "countess"), bg=bg).grid(padx=10)
+        tk.Label(self.splash, image=get_icon(tk_root, "countess"), bg=bg).grid(padx=10)
 
         self.splash.after(3500, self.destroy)
 
