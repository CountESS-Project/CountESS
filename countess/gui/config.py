# TK based GUI for CountESS
import math
import tkinter as tk
from functools import partial
from tkinter import filedialog, ttk
from typing import Mapping, MutableMapping, Optional

import dask.dataframe as dd
import numpy as np
<<<<<<< HEAD
from pandas.api.types import is_numeric_dtype  # type: ignore
=======
import pandas as pd
>>>>>>> 3e613eda

from ..core.parameters import (
    ArrayParam,
    BaseParam,
    BooleanParam,
    ChoiceParam,
    FileArrayParam,
    FileParam,
    FileSaveParam,
    FloatParam,
    IntegerParam,
    MultiParam,
    SimpleParam,
    TabularMultiParam,
    TextParam,
)
from ..core.plugins import BasePlugin
from ..utils.dask import crop_dataframe

UNICODE_CHECK = "\u2714"
UNICODE_UNCHECK = "\u2717"
UNICODE_CROSS = "\u2715"
UNICODE_PLUS = "\u2795"


def is_nan(v):
    return v is None or v is np.nan or (isinstance(v, float) and math.isnan(v))


class ParameterWrapper:
    # XXX it would probably be better to have ParameterWrapper classes per Parameter class
    # given the ridiculous amount of if/elif going on in here.

    # XXX actually refactoring this whole mess of nested wrappers into a single TreeviewEditor
    # might make more sense (now I've worked out how to make a TreeviewEditor)

    def __init__(  # pylint: disable=R0912,R0915
        self,
        tk_parent: tk.Widget,
        parameter: BaseParam,
        callback=None,
        delete_callback=None,
        level=0,
    ):
        self.parameter = parameter
        self.callback = callback
        self.button = None
        self.level = level
        self.subwrapper_buttons: list[tk.Button] = []

        self.subwrappers: Mapping[BaseParam, ParameterWrapper] = {}

        self.var: Optional[tk.Variable] = None
        self.entry: Optional[tk.Widget] = None
        self.label: Optional[tk.Widget] = None
        self.row_labels: list[tk.Widget] = []

        if isinstance(parameter, ArrayParam):
            self.label = None
        else:
            self.label = ttk.Label(tk_parent, text=parameter.label)

        if isinstance(parameter, ChoiceParam):
            self.var = tk.StringVar(tk_parent, value=parameter.value)
            self.entry = ttk.Combobox(tk_parent, textvariable=self.var)
            self.entry["values"] = parameter.choices
            self.entry.state(["readonly"])  # don't allow other options
        elif isinstance(parameter, BooleanParam):
            self.entry = tk.Button(tk_parent, width=2, command=self.toggle_checkbox_callback)
            self.set_checkbox_value(parameter.value)
        elif isinstance(parameter, FileParam):
            self.var = tk.StringVar(tk_parent, value=parameter.value)
            self.entry = ttk.Entry(tk_parent, textvariable=self.var)
            self.entry.state(["readonly"])
            self.button = tk.Button(
                tk_parent, text="Select", width=3, command=self.change_file_callback
            )
        elif isinstance(parameter, TextParam):
            # tk.Text widget doesn't have a variable, for whatever reason,
            # so we use a different method!
            # XXX is this a simpler way to handle other kinds of fields too?
            self.entry = tk.Text(tk_parent, height=10)
            self.entry.insert("1.0", parameter.value)
            if parameter.read_only:
                self.entry["state"] = "disabled"
            else:
                self.entry.bind("<<Modified>>", self.widget_modified_callback)
        elif isinstance(parameter, SimpleParam):
            if isinstance(parameter, FloatParam):
                self.var = tk.DoubleVar(tk_parent, value=parameter.value)
            elif isinstance(parameter, IntegerParam):
                self.var = tk.IntVar(tk_parent, value=parameter.value)
            else:
                self.var = tk.StringVar(tk_parent, value=parameter.value)

            self.entry = ttk.Entry(tk_parent, textvariable=self.var)
            if parameter.read_only:
                self.entry.state(["readonly"])

        elif (
            isinstance(parameter, ArrayParam)
            and self.level == 0
            and not isinstance(parameter.param, TabularMultiParam)
        ):
            self.entry = ttk.Frame(tk_parent)
            self.entry.columnconfigure(0, weight=1)
            drc = self.delete_row_callback if not parameter.read_only else None
            self.update_subwrappers_framed(parameter.params, drc)
            if not parameter.read_only:
                self.button = tk.Button(
                    self.entry,
                    text=f"Add {parameter.param.label}",
                    command=self.add_row_callback,
                )
                self.button.grid(row=len(parameter.params) + 1)

        elif isinstance(parameter, ArrayParam) and (
            self.level < 3 or isinstance(parameter.param, TabularMultiParam)
        ):
            label_frame_label = tk.Frame(tk_parent)
            tk.Label(label_frame_label, text=parameter.label).grid(row=0, column=0, padx=5)
            self.entry = tk.LabelFrame(tk_parent, labelwidget=label_frame_label, padx=10, pady=5)
            if not parameter.read_only:
                self.button = tk.Button(
                    label_frame_label,
                    text=UNICODE_PLUS,
                    width=2,
                    command=self.add_row_callback,
                )
                self.button.grid(row=0, column=1, padx=10)

            drc = self.delete_row_callback if not parameter.read_only else None
            if isinstance(parameter.param, MultiParam):
                for n, pp in enumerate(parameter.param.values()):
                    tk.Label(self.entry, text=pp.label).grid(
                        row=0, column=n + 1, sticky=tk.EW, padx=10
                    )
                    self.entry.columnconfigure(n + 1, weight=1)

                self.update_subwrappers_tabular(parameter.params, drc)
            else:
                self.entry.columnconfigure(0, weight=0)
                self.entry.columnconfigure(1, weight=0)
                self.entry.columnconfigure(2, weight=1)

                # XXX hack because the empty labelframe collapses
                # for some reason.
                tk.Label(self.entry, text="").grid()

                self.update_subwrappers(parameter.params, drc)

        elif isinstance(parameter, (ArrayParam, MultiParam)):
            self.entry = ttk.Frame(tk_parent)
            self.entry.columnconfigure(0, weight=0)
            self.entry.columnconfigure(1, weight=0)
            self.entry.columnconfigure(2, weight=1)
            if isinstance(parameter, ArrayParam):
                drc = self.delete_row_callback if not parameter.read_only else None
                self.update_subwrappers(parameter.params, drc)
                self.button = tk.Button(
                    tk_parent, text=UNICODE_PLUS, width=2, command=self.add_row_callback
                )
            else:
                self.update_subwrappers(parameter.params.values(), None)
        else:
            raise NotImplementedError(f"Unknown parameter type {parameter}")

        if self.var:
            self.var.trace("w", self.value_changed_callback)

        # XXX hang on, what if it's an array in an array?
        if delete_callback and not self.button:
            self.button = tk.Button(
                tk_parent,
                text=UNICODE_CROSS,
                width=2,
                command=lambda: delete_callback(self),
            )

        if not isinstance(parameter, BooleanParam):
            self.entry.grid(sticky=tk.EW, padx=10, pady=5)

    def update(self):
        if (
            isinstance(self.parameter, ArrayParam)
            and self.level == 0
            and not isinstance(self.parameter.param, TabularMultiParam)
        ):
            self.update_subwrappers_framed(self.parameter.params, self.delete_row_callback)
            if self.button:
                self.button.grid(row=len(self.parameter.params) + 1, padx=10)
        elif (
            isinstance(self.parameter, ArrayParam)
            and isinstance(self.parameter.param, MultiParam)
            and self.level < 3
        ):
            self.update_subwrappers_tabular(
                self.parameter.params,
                self.delete_row_callback if not self.parameter.read_only else None,
            )
        elif isinstance(self.parameter, ArrayParam):
            self.update_subwrappers(
                self.parameter.params,
                self.delete_row_callback if not self.parameter.read_only else None,
            )
            if self.button:
                self.button["state"] = (
                    tk.DISABLED
                    if self.parameter.max_size is not None
                    and len(self.subwrappers) >= self.parameter.max_size
                    else tk.NORMAL
                )
        elif isinstance(self.parameter, MultiParam):
            self.update_subwrappers(self.parameter.params.values(), None)
        elif isinstance(self.parameter, ChoiceParam):
            self.entry["values"] = self.parameter.choices
        elif isinstance(self.parameter, BooleanParam):
            self.set_checkbox_value(self.parameter.value)
        elif isinstance(self.parameter, TextParam):
            if self.parameter.read_only:
                self.entry["state"] = "normal"
            self.entry.replace("1.0", tk.END, self.parameter.value)
            if self.parameter.read_only:
                self.entry["state"] = "disabled"
        else:
            self.var.set(self.parameter.value)

        if self.label:
            self.label["text"] = self.parameter.label

    def cull_subwrappers(self, params):
        params_set = set(params)
        for p, pw in self.subwrappers.items():
            if p not in params_set:
                pw.destroy()

    def update_subwrappers(self, params, delete_row_callback):
        for n, p in enumerate(params):
            if p in self.subwrappers:
                self.subwrappers[p].update()
            else:
                self.subwrappers[p] = ParameterWrapper(
                    self.entry,
                    p,
                    self.callback,
                    delete_row_callback,
                    level=self.level + 1,
                )
            self.subwrappers[p].set_row(n)

        self.cull_subwrappers(params)

    def update_subwrappers_tabular(self, params, delete_row_callback):
        while self.subwrapper_buttons:
            self.subwrapper_buttons.pop().destroy()

        for rl in self.row_labels:
            rl.destroy()
        self.row_labels = []

        for n, p in enumerate(params):
            row_label = tk.Label(self.entry, text=p.label)
            row_label.grid(row=n + 1, column=0, padx=10)
            self.row_labels.append(row_label)

            subparams = p.params.values()
            for m, pp in enumerate(subparams):
                if pp in self.subwrappers:
                    self.subwrappers[pp].update()
                else:
                    self.subwrappers[pp] = ParameterWrapper(
                        self.entry,
                        pp,
                        self.callback,
                        delete_row_callback,
                        level=self.level + 1,
                    )
                self.subwrappers[pp].entry.grid(row=n + 1, column=m + 1, padx=10)
            if delete_row_callback:
                button = tk.Button(
                    self.entry,
                    text=UNICODE_CROSS,
                    width=2,
                    command=partial(delete_row_callback, self, n),
                )
                button.grid(row=n + 1, column=len(subparams) + 1, padx=10)
                self.subwrapper_buttons.append(button)

        self.cull_subwrappers([pp for p in params for pp in p.params.values()])

    def update_subwrappers_framed(self, params, delete_row_callback):
        for n, p in enumerate(params):
            if p in self.subwrappers:
                self.subwrappers[p].update()
            else:
                label_frame_label = tk.Frame(self.entry)
                tk.Label(label_frame_label, text=p.label).grid(row=0, column=0, padx=10)
                label_frame = tk.LabelFrame(self.entry, labelwidget=label_frame_label, padx=10)
                label_frame.grid(sticky=tk.NSEW, padx=10)
                label_frame.columnconfigure(0, weight=1)

                def _command_drc(param, label_frame):
                    delete_row_callback(self.subwrappers[param])
                    label_frame.destroy()

                self.subwrappers[p] = ParameterWrapper(
                    label_frame,
                    p,
                    self.callback,
                    delete_row_callback,
                    level=self.level + 1,
                )
                if delete_row_callback:
                    button = ttk.Button(
                        label_frame_label,
                        text=UNICODE_CROSS,
                        width=2,
                        command=partial(_command_drc, p, label_frame),
                    )
                    button.grid(row=0, column=1, padx=10)

            self.subwrappers[p].entry.grid(row=n, column=0, padx=10)

        self.cull_subwrappers(params)

    def set_row(self, row):
        if not self.label:
            self.entry.grid(row=row, column=0, columnspan=3)
        elif self.button:
            self.label.grid(row=row, column=0)
            self.button.grid(row=row, column=1)
            self.entry.grid(row=row, column=2)
        else:
            self.label.grid(row=row, column=0, columnspan=2)
            self.entry.grid(row=row, column=2)

    def add_row_callback(self, *_):
        assert isinstance(self.parameter, ArrayParam)

        if isinstance(self.parameter, FileSaveParam):
            file_types = self.parameter.file_types
            filename = filedialog.asksaveasfilename(filetypes=file_types)
            self.parameter.value = filename
        if isinstance(self.parameter, FileArrayParam):
            file_types = self.parameter.file_types
            filenames = filedialog.askopenfilenames(filetypes=file_types)
            self.parameter.add_files(filenames)
        else:
            self.parameter.add_row()

        if self.callback is not None:
            self.callback(self.parameter)

        self.update()

    def delete_row_callback(self, parameter_wrapper, row=None):
        assert isinstance(self.parameter, ArrayParam)

        if row is not None:
            self.parameter.del_row(row)
        else:
            self.parameter.del_subparam(parameter_wrapper.parameter)

        self.update()
        if self.callback is not None:
            self.callback(self.parameter)

    def change_file_callback(self, *_):
        file_types = self.parameter.file_types
        filename = filedialog.askopenfilename(filetypes=file_types)
        self.parameter.value = filename
        self.var.set(self.parameter.value)
        self.callback(self.parameter)

    def set_value(self, value):
        # self.parameter.value is a property, and some cleaning may occur, so we just
        # check before and after to see if it has changed.
        old_parameter_value = self.parameter.value
        self.parameter.value = value
        new_parameter_value = self.parameter.value
        if old_parameter_value != new_parameter_value and self.callback is not None:
            self.callback(self.parameter)
        return self.parameter.value

    def value_changed_callback(self, *_):
        self.var.set(self.set_value(self.var.get()))

    def widget_modified_callback(self, *_):
        # only gets called the *first* time a modification happens, unless
        # we reset the flag which says a change has happened ...
        value = self.entry.get(1.0, tk.END)
        self.entry.edit_modified(False)
        self.set_value(value)

    def set_checkbox_value(self, value):
        if value:
            self.entry["text"] = UNICODE_CHECK
            self.entry["fg"] = "black"
        else:
            self.entry["text"] = UNICODE_UNCHECK
            self.entry["fg"] = "grey"

    def toggle_checkbox_callback(self, *_):
        if self.parameter.read_only:
            # XXX warn?
            return
        value = not self.parameter.value
        self.parameter.value = value
        self.set_checkbox_value(value)
        if self.callback is not None:
            self.callback(self.parameter)

    def clear_value_callback(self, *_):
        self.set_value("")

    def destroy(self):
        self.label.destroy()
        self.entry.destroy()
        if self.button:
            self.button.destroy()


class PluginConfigurator:
    output_text = None
    preview = None

    def __init__(self, tk_parent: tk.Widget, plugin: BasePlugin, change_callback=None):
        self.plugin = plugin
        self.change_callback = change_callback

        self.frame = ttk.Frame(tk_parent)
        self.frame.columnconfigure(0, weight=1)
        self.frame.grid(sticky=tk.NSEW)

        self.wrapper_cache: MutableMapping[str, ParameterWrapper] = {}

        self.subframe = ttk.Frame(self.frame)
        self.subframe.columnconfigure(0, weight=0)
        self.subframe.columnconfigure(1, weight=0)
        self.subframe.columnconfigure(2, weight=1)
        self.subframe.grid(row=1, sticky=tk.NSEW)

        self.update()

    def change_parameter(self, parameter):
        """Called whenever a parameter gets changed"""
        if self.plugin.update():
            self.update()
        if self.change_callback:
            self.change_callback(self)

    def update(self) -> None:
        # If there's only a single parameter it is presented a little differently.
        top_level = 0 if len(self.plugin.parameters) == 1 else 1

        # Create any new parameter wrappers needed & update existing ones
        for n, (key, parameter) in enumerate(self.plugin.parameters.items()):
            if key in self.wrapper_cache:
                self.wrapper_cache[key].update()
            else:
                self.wrapper_cache[key] = ParameterWrapper(
                    self.subframe, parameter, self.change_parameter, level=top_level
                )
            self.wrapper_cache[key].set_row(n + 1)

        # Remove any parameter wrappers no longer needed
        for key, wrapper in list(self.wrapper_cache.items()):
            if key not in self.plugin.parameters:
                wrapper.destroy()
                del self.wrapper_cache[key]


class DataFramePreview:
    """Provides a visual preview of a Dask dataframe arranged as a table."""

    # XXX uses a treeview, which seemed like a good match but actually a grid-layout
    # of custom styled labels might work better.

    def __init__(self, tk_parent, ddf: Optional[dd.DataFrame] = None, max_rows: int = 10000):
        self.frame = ttk.Frame(tk_parent)
        self.label = ttk.Label(self.frame, text="DataFrame Preview")
        self.max_rows = max_rows

        self.treeview = ttk.Treeview(self.frame, selectmode=tk.NONE)

        self.scrollbar_x = ttk.Scrollbar(
            self.frame, orient=tk.HORIZONTAL, command=self.treeview.xview
        )
        self.scrollbar_y = ttk.Scrollbar(
            self.frame, orient=tk.VERTICAL, command=self.treeview.yview
        )
        self.treeview.configure(xscrollcommand=self.scrollbar_x.set)
        self.treeview.configure(yscrollcommand=self.scrollbar_y.set)

        self.frame.grid(sticky=tk.NSEW)

        self.frame.columnconfigure(0, weight=1)
        self.frame.rowconfigure(1, weight=1)
        self.label.grid(row=0, columnspan=2)
        self.treeview.grid(row=1, column=0, sticky=tk.NSEW)
        self.scrollbar_x.grid(row=2, column=0, sticky=tk.EW)
        self.scrollbar_y.grid(row=1, column=1, stick=tk.NS)

        if ddf is not None:
            self.update(ddf)

<<<<<<< HEAD
    def update(self, ddf: dd.DataFrame):
        if len(ddf) > self.max_rows:
            self.label["text"] = f"DataFrame Preview ({self.max_rows} rows out of {len(ddf)})"
            ddf = crop_dataframe(ddf, self.max_rows)
=======
    def update(self, ddf: pd.DataFrame | dd.DataFrame):
        if len(ddf) > 1000:
            self.label["text"] = f"DataFrame Preview (1000 rows out of {len(ddf)})"
            ddf = crop_dataframe(ddf, 1000)
>>>>>>> 3e613eda
        else:
            self.label["text"] = f"DataFrame Preview {len(ddf)} rows"

        # XXX could handle multiindex columns more elegantly than this
        # (but maybe not in a ttk.Treeview)
        column_names = ["__".join(c) if isinstance(c, tuple) else c for c in ddf.columns]

        self.treeview["columns"] = column_names

        for n, (column_name, column_dtype) in enumerate(zip(column_names, ddf.dtypes)):
            self.treeview.heading(n, text=f"{column_name} ({column_dtype.name})")
            # XXX it'd be nicer if we could do "real" decimal point alignment
            anchor = tk.E if is_numeric_dtype(column_dtype) else tk.W
            # XXX type signature appears to be wrong, or at least overly restrictive.
            # I think I'm going to replace treeview anyway so I'm ignoring it for now.
            self.treeview.column(
                n, anchor=anchor, width=100, minwidth=100, stretch=tk.YES
            )  # type: ignore

        for row in self.treeview.get_children():
            self.treeview.delete(row)

        for n, (index, *values) in enumerate(ddf.itertuples()):
            values = ["—" if is_nan(v) else str(v) for v in values]
            self.treeview.insert("", n, text=index, values=values)

    def destroy(self):
        self.frame.destroy()<|MERGE_RESOLUTION|>--- conflicted
+++ resolved
@@ -7,11 +7,7 @@
 
 import dask.dataframe as dd
 import numpy as np
-<<<<<<< HEAD
 from pandas.api.types import is_numeric_dtype  # type: ignore
-=======
-import pandas as pd
->>>>>>> 3e613eda
 
 from ..core.parameters import (
     ArrayParam,
@@ -518,17 +514,10 @@
         if ddf is not None:
             self.update(ddf)
 
-<<<<<<< HEAD
     def update(self, ddf: dd.DataFrame):
         if len(ddf) > self.max_rows:
             self.label["text"] = f"DataFrame Preview ({self.max_rows} rows out of {len(ddf)})"
             ddf = crop_dataframe(ddf, self.max_rows)
-=======
-    def update(self, ddf: pd.DataFrame | dd.DataFrame):
-        if len(ddf) > 1000:
-            self.label["text"] = f"DataFrame Preview (1000 rows out of {len(ddf)})"
-            ddf = crop_dataframe(ddf, 1000)
->>>>>>> 3e613eda
         else:
             self.label["text"] = f"DataFrame Preview {len(ddf)} rows"
 
