import hashlib
import math
import os.path
import re
from decimal import Decimal
from typing import Any, Dict, Iterable, List, Mapping, Optional, Sequence, Tuple, Type, Union

import pandas as pd

from countess.utils.pandas import get_all_columns

PARAM_DIGEST_HASH = "sha256"


def make_prefix_groups(strings: List[str]) -> Dict[str, List[str]]:
    groups: Dict[str, List[str]] = {}
    for s in strings:
        if m := re.match(r"(.*?_+)([^_]+)$", s):
            groups.setdefault(m.group(1), []).append(m.group(2))
    return {k: v for k, v in groups.items() if len(v) > 1}


class BaseParam:
    """Represents the parameters which can be set on a plugin."""

    label: str = ""
    hide: bool = False
    read_only: bool = False  # XXX deprecated
    value: Any = None  # XXX deprecated

    def __init__(self, label):
        self.label = label

    def copy(self):
        """Plugins declare their parameters with instances of BaseParam, these
        need to be copied so that multiple Plugins (and multiple rows in an
        ArrayParam) can have distinct values"""
        raise NotImplementedError(f"Implement {self.__class__.__name__}.copy()")

    def copy_and_set_value(self, value):
        new = self.copy()
        new.value = value
        return new

    def get_parameters(self, key, base_dir="."):
        raise NotImplementedError(f"Implement {self.__class__.__name__}.get_parameters()")

    def get_hash_value(self):
        raise NotImplementedError(f"Implement {self.__class__.__name__}.get_hash_value()")

    def set_column_choices(self, choices):
        pass


class ScalarParam(BaseParam):
    """A ScalarParam has a single value (use one of the subclasses below to give
    it a type)."""

    _value: Any = None

    def __init__(self, label, default=None):
        super().__init__(label)
        self.default = default
        self.reset_value()

    def get_value(self) -> Any:
        return self._value

    def set_value(self, value: Any):
        self._value = value

    def reset_value(self):
        self._value = self.default

    value = property(
        lambda self: self.get_value(), lambda self, value: self.set_value(value), lambda self: self.reset_value()
    )

    def copy(self):
        return self.__class__(self.label, self._value)

    def get_parameters(self, key, base_dir="."):
        return ((key, self.value),)

    def get_hash_value(self):
        digest = hashlib.new(PARAM_DIGEST_HASH)
        digest.update(repr(self.value).encode("utf-8"))
        return digest.hexdigest()


class ScalarWithOperatorsParam(ScalarParam):
    # Operator Methods which apply to both StringParams and
    # NumericParams (but not BooleanParam)

    def __add__(self, other):
        return self._value + other

    def __radd__(self, other):
        return other + self._value

    def __str__(self):
        return str(self._value)

    def __eq__(self, other):
        return self._value == other

    def __ne__(self, other):
        return self._value != other

    def __gt__(self, other):
        return self._value > other

    def __gte__(self, other):
        return self._value >= other

    def __lt__(self, other):
        return self._value < other

    def __lte__(self, other):
        return self._value <= other


class StringParam(ScalarWithOperatorsParam):
    """A parameter representing a single string value.  A number
    of builtin methods are reproduced here to allow the parameter to be
    used pretty much like a normal string. In some circumstances it may
    be necessary to explicitly cast the parameter or use `parameter.value`
    property to get the value inside the parameter."""

    _value: Optional[str] = None

    def set_value(self, value: Any):
        self._value = str(value)

    # Operator methods which apply only to strings

    def __len__(self):
        return len(self._value) if self._value is not None else 0

    def __contains__(self, other):
        return other in self._value

    def __hash__(self):
        return hash(self._value)


class TextParam(StringParam):
    """This is mostly just a convenience for the GUI, it marks this as a
    long text field and also removes extra blank lines"""

    def set_value(self, value):
        self._value = re.sub("\n\n\n+", "\n\n", value)


class NumericParam(ScalarWithOperatorsParam):
    """A parameter representing a single numeric value.  A large number
    of builtin methods are reproduced here to allow the parameter to be
    used pretty much like a normal number. In some circumstances it may
    be necessary to explicitly cast the parameter or use `parameter.value`
    property to get the value inside the parameter."""

    var_type: type = type(None)

    def set_value(self, value):
        try:
            self._value = self.var_type(value)
        except (TypeError, ValueError):
            self.reset_value()

    # Operator methods which apply only to numerics

    def __sub__(self, other):
        return self._value - other

    def __rsub__(self, other):
        return other - self._value

    def __mul__(self, other):
        return self._value * other

    def __rmul__(self, other):
        return other * self._value

    def __int__(self):
        return int(self._value)

    def __float__(self):
        return float(self._value)

    # XXX should include many more numeric operator methods here, see
    # https://docs.python.org/3/reference/datamodel.html#emulating-numeric-types
    #   matmul, truediv, floordiv, mod, divmod, pow, lshift, rshift, and, xor, or,
    #   rmatmul, rtruediv, rfloordiv, rmod, rdivmod, rpow, rlshift, rrshift, rand, rxor, ror,
    #   neg, pos, abs, invert, complex, index, round, trunc, floor, ceil, format
    # it seems like there should be a smarter way to do this but doing it the
    # dumb way works with mypy and pylint.


class IntegerParam(NumericParam):
    _value: int = 0
    var_type = int


class FloatParam(NumericParam):
    _value: float = 0.0
    var_type = float


class DecimalParam(NumericParam):
    _value: Decimal = Decimal(0)
    var_type = Decimal


class BooleanParam(ScalarParam):
    _value: bool = False
    var_type = bool

    def set_value(self, value):
        if isinstance(value, str):
            if value in ("t", "T", "true", "True", "1"):
                self._value = True
            if value in ("f", "F", "false", "False", "0"):
                self._value = False
            raise ValueError(f"Can't convert {value} to boolean")
        self._value = bool(value)

    def __bool__(self):
        return self._value or False

    def __str__(self):
        return str(self._value)

    # XXX are there other operator methods which need to be implemented here?


class StringCharacterSetParam(StringParam):
    """A StringParam limited to characters from `character_set`.
    Call `clean_value` to get an acceptable value"""

    character_set: set[str] = set()

    def __init__(
        self,
        label: str,
        value=None,
        *,
        character_set: Optional[set[str]] = None,
    ):
        super().__init__(label, value)
        if character_set is not None:
            self.character_set = character_set

    def clean_character(self, c: str):
        if c in self.character_set:
            return c
        elif c.upper() in self.character_set:
            return c.upper()
        else:
            return ""

    def set_value(self, value: Any):
        value_str = str(value)
        self._value = "".join([self.clean_character(c) for c in value_str])

    def copy(self) -> "StringCharacterSetParam":
        return self.__class__(self.label, self.value, character_set=self.character_set)


class FileParam(StringParam):
    """A StringParam for holding a filename."""

    file_types = [("Any", "*")]

    _hash = None

    def __init__(self, label: str, value=None, file_types=None):
        super().__init__(label, value)
        if file_types is not None:
            self.file_types = file_types

    def get_file_hash(self):
        if not self.value:
            return "0"
        try:
            with open(self.value, "rb") as file:
                try:
                    # Python 3.11
                    digest = hashlib.file_digest(file, PARAM_DIGEST_HASH)
                except AttributeError:
                    digest = hashlib.new(PARAM_DIGEST_HASH)
                    while True:
                        data = file.read()
                        if not data:
                            break
                        digest.update(data)
            return digest.hexdigest()
        except IOError:
            return "0"

    def get_parameters(self, key, base_dir="."):
        if self.value:
            if base_dir:
                path = os.path.relpath(self.value, base_dir)
            else:
                path = os.path.abspath(self.value)
        else:
            path = None

        return [(key, path)]

    def copy(self) -> "FileParam":
        return self.__class__(self.label, self.value, file_types=self.file_types)

    def get_hash_value(self) -> str:
        # For reproducability, we don't actually care about the filename, just
        # its hash.
        if self._hash is None:
            self._hash = self.get_file_hash()
        return self._hash


class FileSaveParam(StringParam):
    file_types = [("Any", "*")]

    def __init__(self, label: str, value=None, file_types=None):
        super().__init__(label, value)
        if file_types is not None:
            self.file_types = file_types


class ChoiceParam(ScalarWithOperatorsParam):
    """A drop-down menu parameter choosing between options.
    Defaults to 'None'"""

    DEFAULT_VALUE = ""

    _value: Optional[str] = None
    _choice: Optional[int] = None
    choices: list[str] = []

    def __init__(
        self,
        label: str,
        value: Optional[str] = None,
        choices: Optional[Iterable[str]] = None,
    ):
        super().__init__(label)
        self.value = value if value is not None else self.DEFAULT_VALUE
        self.choices = list(choices or [])

<<<<<<< HEAD
    def set_value(self, value):
=======
    def clean_value(self, value):
        return value

    @property
    def value(self):
        return self._value

    @value.setter
    def value(self, value):
>>>>>>> 9b2a11b7
        if value is None:
            self._value = self.DEFAULT_VALUE
        else:
            self._value = self.clean_value(value)
        try:
            self._choice = self.choices.index(value)
        except ValueError:
            self._choice = None

    def get_choice(self):
        return self._choice

    def set_choice(self, choice):
        if choice is not None and 0 <= choice < len(self.choices):
            self._choice = choice
            self._value = self.choices[choice]
        else:
            self._choice = None
            self._value = self.DEFAULT_VALUE

    choice = property(get_choice, set_choice)

    def set_choices(self, choices: Iterable[str]):
        self.choices = list(choices)
        if self.choices:
            if self._value not in self.choices:
                self._value = self.choices[0]
                self._choice = 0
        else:
            self._value = self.DEFAULT_VALUE
            self._choice = None

    def copy(self) -> "ChoiceParam":
        return self.__class__(self.label, self.value, self.choices)


class DataTypeChoiceParam(ChoiceParam):
    DATA_TYPES: Mapping[str, tuple[type, Any, Type[ScalarParam]]] = {
        "string": (str, "", StringParam),
        "number": (float, math.nan, FloatParam),
        "integer": (int, 0, IntegerParam),
        "boolean": (bool, False, BooleanParam),
    }

    def __init__(self, label: str, value: Optional[str] = None, choices: Optional[Iterable[str]] = None):
        if not choices:
            choices = list(self.DATA_TYPES.keys())
        super().__init__(label, value, choices)

    def get_selected_type(self):
        if self.value is None:
            return None
        else:
            return self.DATA_TYPES[self.value][0]

    def cast_value(self, value):
        if value is not None:
            try:
                return self.DATA_TYPES[self.value][0](value)
            except ValueError:
                pass
        return self.DATA_TYPES[self.value][1]

    def get_parameter(self, label: str, value=None) -> BaseParam:
        return self.DATA_TYPES[self.value][2](label, value)


class DataTypeOrNoneChoiceParam(DataTypeChoiceParam):
    DEFAULT_VALUE = "— NONE —"

    def __init__(self, label: str, value: Optional[str] = None, choices: Optional[Iterable[str]] = None):
        if not choices:
            choices = list(self.DATA_TYPES.keys()) + [self.DEFAULT_VALUE]
        super().__init__(label, value, choices)

    def get_selected_type(self):
        if self.value == self.DEFAULT_VALUE:
            return None
        else:
            return super().get_selected_type()

    def cast_value(self, value):
        if self.value == self.DEFAULT_VALUE:
            return None
        else:
            return super().cast_value(value)

    def is_none(self):
        return self.value == self.DEFAULT_VALUE

    def is_not_none(self):
        return self.value != self.DEFAULT_VALUE


def _dataframe_get_column(df: pd.DataFrame, col: str):
    if col in df.columns:
        return df[col]
    elif col == df.index.name:
        return df.index.to_series()
    elif hasattr(df.index, "names") and col in df.index.names:
        return df.index.to_frame()[col]
    else:
        raise ValueError(f"Column {col} not found")


class ColumnChoiceParam(ChoiceParam):
    """A ChoiceParam which DaskTransformPlugin knows
    it should automatically update with a list of columns"""

    def set_column_choices(self, choices):
        self.set_choices(list(choices))

    def get_column(self, df):
        return _dataframe_get_column(df, self.value)


class ColumnOrNoneChoiceParam(ColumnChoiceParam):
    DEFAULT_VALUE = "— NONE —"

    def set_choices(self, choices: Iterable[str]):
        super().set_choices([self.DEFAULT_VALUE] + list(choices))

    def is_none(self):
        return self.value == self.DEFAULT_VALUE

    def is_not_none(self):
        return self.value != self.DEFAULT_VALUE

    def get_column(self, df):
        if self.value == self.DEFAULT_VALUE:
            return None
        else:
            return _dataframe_get_column(df, self.value)


class ColumnGroupChoiceParam(ChoiceParam):
    def set_column_choices(self, choices):
        self.set_choices([n + "*" for n in make_prefix_groups(choices).keys()])

    def get_column_prefix(self):
        return self.value.removesuffix("*")

    def get_column_names(self, df):
        prefix = self.get_column_prefix()
        column_names = get_all_columns(df).keys()
        return [n for n in column_names if n.startswith(prefix)]

    def get_column_suffixes(self, df):
        prefix = self.get_column_prefix()
        return [n.removeprefix(prefix) for n in self.get_column_names(df)]


class ColumnGroupOrNoneChoiceParam(ColumnGroupChoiceParam):
    DEFAULT_VALUE = "— NONE —"

    def set_choices(self, choices: Iterable[str]):
        super().set_choices([self.DEFAULT_VALUE] + list(choices))

    def is_none(self):
        return self.value == self.DEFAULT_VALUE

    def is_not_none(self):
        return self.value != self.DEFAULT_VALUE

    def get_column_prefix(self):
        if self.is_none():
            return None
        return self.value.removesuffix("*")


class ColumnOrIndexChoiceParam(ColumnChoiceParam):
    DEFAULT_VALUE = "— INDEX —"

    def set_choices(self, choices: Iterable[str]):
        super().set_choices([self.DEFAULT_VALUE] + list(choices))

    def is_index(self):
        return self.value == self.DEFAULT_VALUE

    def is_not_index(self):
        return self.value != self.DEFAULT_VALUE

    def get_column(self, df):
        if self.value == self.DEFAULT_VALUE:
            return df.index.to_series()
        else:
            return _dataframe_get_column(df, self.value)


class ColumnOrStringParam(ColumnChoiceParam):
    DEFAULT_VALUE: Any = ""
    PREFIX = "— "

    def set_column_choices(self, choices):
        self.set_choices([self.PREFIX + c for c in choices])

    def get_column_name(self):
        if self.value.startswith(self.PREFIX):
            return self.value[len(self.PREFIX) :]
        return None

<<<<<<< HEAD
    def get_value_from_dict(self, data: dict):
        if self.value.startswith(self.PREFIX):
=======
    def get_value(self, data: dict):
        if str(self.value).startswith(self.PREFIX):
>>>>>>> 9b2a11b7
            return data[self.value[len(self.PREFIX) :]]
        else:
            return self.value

    def get_column_or_value(self, df: pd.DataFrame, numeric: bool):
        if self.value.startswith(self.PREFIX):
            col = df[self.value[len(self.PREFIX) :]]
            return col.astype("f" if numeric else "string")
        else:
            return float(self.value) if numeric else str(self.value)

    def get_column_or_value_numeric(self, df: pd.DataFrame):
        if self.value.startswith(self.PREFIX):
            return df[self.value[len(self.PREFIX) :]]
        else:
            return self.value

    def set_choices(self, choices: Iterable[str]):
        self.choices = list(choices)
        if self._value is not None and self._value.startswith(self.PREFIX) and self._value not in self.choices:
            self._value = self.DEFAULT_VALUE
            self._choice = None


<<<<<<< HEAD
class HasSubParametersMixin:
    """Mixin class which handles access to the parameters inside Plugins
    and MultiParams."""

    label: str

    def __init__(self, *a, **k) -> None:
        self.params: Mapping[str, BaseParam] = {}

        super().__init__(*a, **k)

        # Allow new django-esque declarations via subclasses.
        # parameters hold values so they are always copied to preven
        # multiple parameters of the same type interfering.
        found = set()
        for cls in reversed(self.__class__.__mro__):
            for name in cls.__dict__:
                if isinstance(getattr(self, name), BaseParam) and name not in found:
                    self.__dict__[name] = self.params[name] = getattr(self, name).copy()
                    found.add(name)

    def __setattr__(self, name: str, value: None) -> None:
        """Intercepts attempts to set parameters to a value and turns them into parameter.set_value.
        Any other kind of attribute assignment is passed through."""

        if hasattr(self, "params") and name in self.params and not isinstance(value, BaseParam):
            param = self.params[name]
            assert isinstance(param, ScalarParam)
            param.set_value(value)
        else:
            super().__setattr__(name, value)

    def get_parameters(self, key, base_dir=".") -> Iterable[Tuple[str, str]]:
        for subkey, param in self.params.items():
            yield from param.get_parameters(f"{key}.{subkey}" if key else subkey, base_dir)

    def set_parameter(self, key: str, value: Union[bool, int, float, str], base_dir: str = "."):
        if "." in key:
            key, subkey = key.split(".", 1)
            param = self.params[key]
            if subkey == "_label":
                param.label = str(value)
            else:
                assert isinstance(param, (HasSubParametersMixin, ArrayParam))
                param.set_parameter(subkey, value, base_dir)
        else:
            param = self.params[key]
            if isinstance(param, (FileParam, FileSaveParam)) and value is not None:
                # XXX this is a clumsy approach?
                param.set_value(os.path.join(base_dir, str(value)))

            elif isinstance(param, ScalarParam):
                param.set_value(value)

    def set_column_choices(self, choices):
        for p in self.params.values():
            p.set_column_choices(choices)

    # XXX allows dict-like access to params but not sure if this is a bad idea.

    def __getitem__(self, key):
        return self.params[key]

    def __setitem__(self, key, value):
        self.params[key].set_value(value)

    def __contains__(self, key):
        return key in self.params
=======
class ColumnOrIntegerParam(ColumnOrStringParam):
    DEFAULT_VALUE: int = 0

    def __init__(
        self,
        label: str,
        value: Optional[int] = 0,
        choices: Optional[Iterable[str]] = None,
    ):
        super().__init__(label, choices=choices)
        self.value = value

    def clean_value(self, value):
        if type(value) is str and value.startswith(self.PREFIX):
            return value
        try:
            return int(value)
        except ValueError:
            return self.DEFAULT_VALUE
>>>>>>> 9b2a11b7


class ArrayParam(BaseParam):
    """An ArrayParam contains zero or more copies of `param`, which can be a
    SimpleParam or a MultiParam."""

    # XXX the only real use for this is as an array of MultiParams so I think
    # maybe we should have a TabularParam which combines ArrayParam and
    # MultiParam more directly."""

    # XXX it's a bit suss that this isn't a HasSubParametersMixin
    # because that does most stuff already: perhaps the 'array' should
    # actually be a dict, which would also deal with sparse keys elegantly.

    params: list[BaseParam]

    def __init__(
        self,
        label: str,
        param: BaseParam,
        min_size: int = 0,
        max_size: Optional[int] = None,
        read_only: Optional[bool] = None,
    ):
        super().__init__(label)
        self.param = param

        self.min_size = min_size
        self.max_size = max_size
        if read_only is not None:
            self.read_only = read_only
        self.params = [param.copy() for n in range(0, min_size)]
        self.relabel()

    def add_row(self):
        # XXX probably should throw an exception instead of just ignoring
        if self.max_size is None or len(self.params) < self.max_size:
            pp = self.param.copy()
            self.params.append(pp)
            self.relabel()
            return pp
        return None

    def del_row(self, position: int):
        assert 0 <= position < len(self.params)

        self.params.pop(position)
        if len(self.params) < self.min_size:
            self.params.append(self.param.copy())
        self.relabel()

    def del_subparam(self, param: BaseParam):
        self.params.remove(param)
        self.relabel()

    def relabel(self):
        for n, param in enumerate(self.params):
            param.label = self.param.label + f" {n+1}"

    def copy(self) -> "ArrayParam":
        return self.__class__(self.label, self.param, self.min_size, self.max_size, self.read_only)

    def __len__(self):
        return len(self.params)

    def __getitem__(self, key):
        while len(self.params) <= int(key):
            self.add_row()
        return self.params[int(key)]

    def __setitem__(self, key, value):
        self.params[key].value = value

    def __contains__(self, item):
        return item in self.params

    def __iter__(self):
        return self.params.__iter__()

    def get_parameters(self, key, base_dir="."):
        for n, p in enumerate(self.params):
            yield from p.get_parameters(f"{key}.{n}", base_dir)

    def get_hash_value(self):
        digest = hashlib.new(PARAM_DIGEST_HASH)
        for p in self.params:
            digest.update(p.get_hash_value().encode("utf-8"))
        return digest.hexdigest()

    def set_column_choices(self, choices):
        self.param.set_column_choices(choices)
        for p in self.params:
            p.set_column_choices(choices)

    def set_parameter(self, key: str, value: Union[bool, int, float, str], base_dir: str = "."):
        if "." in key:
            key, subkey = key.split(".", 1)
            while int(key) >= len(self.params):
                self.params.append(self.param.copy())
            param = self.params[int(key)]

            if subkey == "_label":
                param.label = str(value)
            else:
                assert isinstance(param, (HasSubParametersMixin, ArrayParam))
                param.set_parameter(subkey, value, base_dir)

        else:
            while int(key) >= len(self.params):
                self.params.append(self.param.copy())
            param = self.params[int(key)]

            if isinstance(param, (FileParam, FileSaveParam)) and value is not None:
                # XXX this is a clumsy approach?
                param.set_value(os.path.join(base_dir, str(value)))
            elif isinstance(param, ScalarParam):
                param.set_value(value)


class PerColumnArrayParam(ArrayParam):
    """An ArrayParam where each value in the array corresponds to a column
    in the input dataframe, as set by set_column_choices."""

    read_only = True

    def get_parameters(self, key, base_dir="."):
        for n, p in enumerate(self.params):
            yield f"{key}.{n}._label", p.label
            yield from p.get_parameters(f"{key}.{n}", base_dir)

    def set_column_choices(self, choices):
        params_by_label = {p.label: p for p in self.params}
        self.params = [None] * len(choices)
        for num, name in enumerate(choices):
            if name in params_by_label:
                self.params[num] = params_by_label[name]
            else:
                self.params[num] = self.param.copy()
                self.params[num].label = name
            self.params[num].set_column_choices(choices)

    def get_column_params(self):
        for p in self.params:
            yield p.label, p


class FileArrayParam(ArrayParam):
    """FileArrayParam is an ArrayParam arranged per-file.  Using this class
    really just marks it as expecting to be populated from an open file
    dialog."""

    def find_fileparam(self):
        if isinstance(self.param, FileParam):
            return self.param
        if isinstance(self.param, MultiParam):
            for pp in self.param.params.values():
                if isinstance(pp, FileParam):
                    return pp
        raise TypeError("FileArrayParam needs a FileParam inside it")

    @property
    def file_types(self):
        return self.find_fileparam().file_types

    @file_types.setter
    def file_types(self, file_types: Sequence[Tuple[str, Union[str, List[str]]]]):
        self.find_fileparam().file_types = file_types

    def add_files(self, filenames):
        # XXX slightly daft way of doing it.  It is setting the filename
        # of the 'template' self.param, and then copying that template to
        # make the new row param.
        for filename in filenames:
            self.find_fileparam().value = filename
            self.add_row()


class MultiParam(HasSubParametersMixin, BaseParam):
    params: Mapping[str, BaseParam] = {}

    def __init__(self, label: str, params: Optional[Mapping[str, BaseParam]] = None):
        super().__init__(label)
        self.params = dict((k, v.copy()) for k, v in params.items()) if params else {}

        # Allow new django-esque declarations via subclasses

        for k, p in self.__class__.__dict__.items():
            if isinstance(p, BaseParam):
                self.__dict__[k] = self.params[k] = p.copy()

    def copy(self) -> "MultiParam":
        pp = dict(((k, p.copy()) for k, p in self.params.items()))
        return self.__class__(self.label, pp)

    # XXX decide if these "dict-like" accessors are worth keeping

    def __getitem__(self, key):
        return self.params[key]

    def __contains__(self, item):
        return item in self.params

    def __setitem__(self, key, value):
        self.params[key].value = value

    def __iter__(self):
        return self.params.__iter__()

    def keys(self):
        return self.params.keys()

    def values(self):
        return self.params.values()

    def items(self):
        return self.params.items()

    # attribute-like accessors

    def __getattr__(self, name):
        try:
            return self.params[name]
        except KeyError as exc:
            raise AttributeError(name=name, obj=self) from exc

    def __setattr__(self, name, value):
        """Intercepts attempts to set parameters to a value and turns them into parameter.set_value.
        Any other kind of attribute assignment is passed through."""
        target_attr = getattr(self, name, None)
        if isinstance(target_attr, BaseParam) and not isinstance(value, BaseParam):
            target_attr.set_value(value)
        else:
            super().__setattr__(name, value)

    def get_parameters(self, key, base_dir="."):
        for k, p in self.params.items():
            yield from p.get_parameters(f"{key}.{k}", base_dir)

    def get_hash_value(self):
        digest = hashlib.new(PARAM_DIGEST_HASH)
        for k, p in self.params.items():
            digest.update((str(k) + "\0" + p.get_hash_value()).encode("utf-8"))
        return digest.hexdigest()


class TabularMultiParam(MultiParam):
    """This is just used to drop a hint to the GUI as to how the MultiParam
    is to be presented ... as a hierarchy or as a table ..."""<|MERGE_RESOLUTION|>--- conflicted
+++ resolved
@@ -348,19 +348,10 @@
         self.value = value if value is not None else self.DEFAULT_VALUE
         self.choices = list(choices or [])
 
-<<<<<<< HEAD
-    def set_value(self, value):
-=======
     def clean_value(self, value):
         return value
 
-    @property
-    def value(self):
-        return self._value
-
-    @value.setter
-    def value(self, value):
->>>>>>> 9b2a11b7
+    def set_value(self, value):
         if value is None:
             self._value = self.DEFAULT_VALUE
         else:
@@ -562,13 +553,8 @@
             return self.value[len(self.PREFIX) :]
         return None
 
-<<<<<<< HEAD
     def get_value_from_dict(self, data: dict):
-        if self.value.startswith(self.PREFIX):
-=======
-    def get_value(self, data: dict):
-        if str(self.value).startswith(self.PREFIX):
->>>>>>> 9b2a11b7
+        if type(self.value) is str and self.value.startswith(self.PREFIX):
             return data[self.value[len(self.PREFIX) :]]
         else:
             return self.value
@@ -593,7 +579,27 @@
             self._choice = None
 
 
-<<<<<<< HEAD
+class ColumnOrIntegerParam(ColumnOrStringParam):
+    DEFAULT_VALUE: int = 0
+
+    def __init__(
+        self,
+        label: str,
+        value: Optional[int] = 0,
+        choices: Optional[Iterable[str]] = None,
+    ):
+        super().__init__(label, choices=choices)
+        self.value = value
+
+    def clean_value(self, value):
+        if type(value) is str and value.startswith(self.PREFIX):
+            return value
+        try:
+            return int(value)
+        except ValueError:
+            return self.DEFAULT_VALUE
+
+
 class HasSubParametersMixin:
     """Mixin class which handles access to the parameters inside Plugins
     and MultiParams."""
@@ -662,27 +668,6 @@
 
     def __contains__(self, key):
         return key in self.params
-=======
-class ColumnOrIntegerParam(ColumnOrStringParam):
-    DEFAULT_VALUE: int = 0
-
-    def __init__(
-        self,
-        label: str,
-        value: Optional[int] = 0,
-        choices: Optional[Iterable[str]] = None,
-    ):
-        super().__init__(label, choices=choices)
-        self.value = value
-
-    def clean_value(self, value):
-        if type(value) is str and value.startswith(self.PREFIX):
-            return value
-        try:
-            return int(value)
-        except ValueError:
-            return self.DEFAULT_VALUE
->>>>>>> 9b2a11b7
 
 
 class ArrayParam(BaseParam):
