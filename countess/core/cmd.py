import configparser
import importlib
import re
import sys

import dask.dataframe as dd
import pandas as pd

from .pipeline import Pipeline
from .plugins import BasePlugin
<<<<<<< HEAD

import dask
dask.config.set(scheduler='processes')
=======
from functools import partial
>>>>>>> cc5f7d76

def progress_callback(n, a, b, s="Running"):
    if b > 0:
        print(
            "%-20s %4d/%4d %-50s" % (s, a, b, "*" * int(a * 50 / b)),
            end="\r",
            flush=True,
        )
    else:
        print("%-20s %d" % (s, a), end="\r", flush=True)


def process_ini(config_filenames):
    config = configparser.ConfigParser(strict=False)
    config.read(config_filenames)

    pipeline = Pipeline()
    for section_name in config.sections():
        pipeline.load_plugin_config(section_name, config[section_name])

    for num, item in enumerate(pipeline.items):

        print(f"{num+1}: {item.plugin.name}\n")

        pipeline.run(num, partial(progress_callback, num))

        if isinstance(item.result, dd.DataFrame):
            print(item.result.compute())
        else:
            print(item.result)
        
        print("\n==========\n")

def main():
    process_ini(["./countess.ini"] + sys.argv[1:])


if __name__ == "__main__":
    main()<|MERGE_RESOLUTION|>--- conflicted
+++ resolved
@@ -8,13 +8,11 @@
 
 from .pipeline import Pipeline
 from .plugins import BasePlugin
-<<<<<<< HEAD
+
+from functools import partial
 
 import dask
 dask.config.set(scheduler='processes')
-=======
-from functools import partial
->>>>>>> cc5f7d76
 
 def progress_callback(n, a, b, s="Running"):
     if b > 0:
