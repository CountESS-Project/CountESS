--- conflicted
+++ resolved
@@ -34,16 +34,10 @@
 
     run(sys.argv[1:])
 
-<<<<<<< HEAD
-    # tidy up just in case we're not just about to exit
-    logging.getLogger().handlers.clear()
-    logging_handler.stop()
-=======
     # shut down the logging subsystem, in case this function is being
     # called as part of something else (eg: tests)
     root_logger.handlers.clear()
     logging_queue_listener.stop()
->>>>>>> bf58ca03
     logging_queue.close()
 
 
