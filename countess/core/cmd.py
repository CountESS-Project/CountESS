--- conflicted
+++ resolved
@@ -34,14 +34,10 @@
 
     run(sys.argv[1:])
 
-<<<<<<< HEAD
-    logging_handler.stop()
-=======
     # shut down the logging subsystem, in case this function is being
     # called as part of something else (eg: tests)
     root_logger.handlers.clear()
     logging_queue_listener.stop()
->>>>>>> 52b34235
     logging_queue.close()
 
 
