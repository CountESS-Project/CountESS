from typing import Iterable

import pandas as pd
from pandas.api.types import is_numeric_dtype

from countess import VERSION
from countess.core.parameters import (
    ArrayParam,
    BooleanParam,
    ChoiceParam,
    ColumnChoiceParam,
    ColumnOrStringParam,
    DataTypeChoiceParam,
    MultiParam,
    StringParam,
    TabularMultiParam,
)
from countess.core.plugins import PandasSimplePlugin
from countess.utils.pandas import get_all_columns

OPERATORS = ["equals", "greater than", "less than", "contains", "starts with", "ends with", "matches regex"]


class _FilterColumnMultiParam(TabularMultiParam):
    column = ColumnChoiceParam("Column")
    negate = BooleanParam("Negate?")
    operator = ChoiceParam("Operator", OPERATORS[0], OPERATORS)
    value = StringParam("Value")


class _FilterOutputMultiParam(TabularMultiParam):
    output = StringParam("Output Column")
    value = StringParam("Output Value")
    type = DataTypeChoiceParam("Output Type")


class FilterMultiParam(MultiParam):
    columns = ArrayParam("Columns", _FilterColumnMultiParam("Column"))
    combine = ChoiceParam("Combine", "All", ["All", "Any"])
    outputs = ArrayParam("Outputs", _FilterOutputMultiParam("Output"))


class FilterPlugin(PandasSimplePlugin):
    name = "Filter Plugin"
    description = "Filter rows by simple expressions"
    additional = """
        Filter rows by multiple simple expressions.
        The same column can have multiple filters.
        "Negate?" inverts the filter, eg: "not equals", "not greater than", etc.
    """
    link = "https://countess-project.github.io/CountESS/included-plugins/#filter"

    version = VERSION

<<<<<<< HEAD
    filters = ArrayParam("Filters", FilterMultiParam("Filter"))

    def process(self, data: pd.DataFrame, source: str) -> Iterable[pd.DataFrame]:
=======
    parameters = {
        "filters": ArrayParam(
            "Filters",
            MultiParam(
                "Filter",
                {
                    "columns": ArrayParam(
                        "Columns",
                        TabularMultiParam(
                            "Column",
                            {
                                "column": ColumnChoiceParam("Column"),
                                "negate": BooleanParam("Negate?"),
                                "operator": ChoiceParam("Operator", OPERATORS[0], OPERATORS),
                                "value": ColumnOrStringParam("Value"),
                            },
                        ),
                    ),
                    "combine": ChoiceParam("Combine", "All", ["All", "Any"]),
                    "outputs": ArrayParam(
                        "Outputs",
                        TabularMultiParam(
                            "Output",
                            {
                                "output": StringParam("Output Column"),
                                "value": StringParam("Output Value"),
                                "type": DataTypeChoiceParam("Output Type", "string"),
                            },
                        ),
                    ),
                },
            ),
        )
    }

    def process(self, data: pd.DataFrame, source: str, logger: Logger) -> Iterable[pd.DataFrame]:
        assert isinstance(self.parameters["filters"], ArrayParam)
>>>>>>> 9b2a11b7
        data = data.reset_index(drop=data.index.names == [None])

        self.input_columns.update(get_all_columns(data))

        for filt in self.filters:
            # build a dictionary of columns to assign to matched rows.
            assign_dict = {p.output.value: p.type.cast_value(p.value.value) for p in filt.outputs}

            if len(filt.columns) == 0:
                # If there are no filter columns at all, then we match
                # every row, and there's no rows left unmatched so we're
                # finished.
                yield data.assign(**assign_dict)
                return

            # Build up a pd.Series to mask dataframe entries into
            # matching or not matching.  This starts as either
            # `True` or `False` and then 'accumulates' logical
            # operations using either `&` or `|` to end up with
            # a boolean series.
            series_acc = filt["combine"].value == "All"

<<<<<<< HEAD
            for param in filt.columns:
                column = param.column.value
                value = param.value.value
                if is_numeric_dtype(data[column]):
                    value = float(value)

                if param.operator == "equals":
=======
            for param in filt.columns.params:
                assert isinstance(param, TabularMultiParam)
                column = param["column"].value
                operator = param["operator"].value
                value = param["value"].get_column_or_value(data, is_numeric_dtype(data[column]))
                if operator == "equals":
>>>>>>> 9b2a11b7
                    series = data[column].eq(value)
                elif param.operator == "greater than":
                    series = data[column].gt(value)
                elif param.operator == "less than":
                    series = data[column].lt(value)
                elif param.operator == "contains":
                    series = data[column].str.contains(value, regex=False)
                elif param.operator == "starts with":
                    series = data[column].str.startswith(value)
                elif param.operator == "ends with":
                    series = data[column].str.endswith(value)
                elif param.operator == "matches regex":
                    series = data[column].str.contains(value, regex=True)
                else:
                    continue

                if param.negate:
                    series = ~series

                if filt.combine == "All":
                    series_acc = series_acc & series
                else:
                    series_acc = series_acc | series

            # If no rows match, just move on to the next filter
            if not any(series_acc):
                continue

            # If all rows match, just return everything and then quit.
            if all(series_acc):
                yield data.assign(**assign_dict)
                return

            # split the dataframe into matching and non-matching rows.
            # non-matching rows go in to `data` for the next filter.
            df_split = data.groupby(series_acc)
            data = df_split.get_group(False)

            # matching rows have output columns assigned and are yielded.
            yield df_split.get_group(True).assign(**assign_dict)

        # anything which has matched nothing at all is left behind
        # in `data` and is just thrown away.

    def process_dataframe(self, dataframe: pd.DataFrame) -> pd.DataFrame:
        # not used
        return dataframe<|MERGE_RESOLUTION|>--- conflicted
+++ resolved
@@ -25,7 +25,7 @@
     column = ColumnChoiceParam("Column")
     negate = BooleanParam("Negate?")
     operator = ChoiceParam("Operator", OPERATORS[0], OPERATORS)
-    value = StringParam("Value")
+    value = ColumnOrStringParam("Value")
 
 
 class _FilterOutputMultiParam(TabularMultiParam):
@@ -52,49 +52,9 @@
 
     version = VERSION
 
-<<<<<<< HEAD
     filters = ArrayParam("Filters", FilterMultiParam("Filter"))
 
     def process(self, data: pd.DataFrame, source: str) -> Iterable[pd.DataFrame]:
-=======
-    parameters = {
-        "filters": ArrayParam(
-            "Filters",
-            MultiParam(
-                "Filter",
-                {
-                    "columns": ArrayParam(
-                        "Columns",
-                        TabularMultiParam(
-                            "Column",
-                            {
-                                "column": ColumnChoiceParam("Column"),
-                                "negate": BooleanParam("Negate?"),
-                                "operator": ChoiceParam("Operator", OPERATORS[0], OPERATORS),
-                                "value": ColumnOrStringParam("Value"),
-                            },
-                        ),
-                    ),
-                    "combine": ChoiceParam("Combine", "All", ["All", "Any"]),
-                    "outputs": ArrayParam(
-                        "Outputs",
-                        TabularMultiParam(
-                            "Output",
-                            {
-                                "output": StringParam("Output Column"),
-                                "value": StringParam("Output Value"),
-                                "type": DataTypeChoiceParam("Output Type", "string"),
-                            },
-                        ),
-                    ),
-                },
-            ),
-        )
-    }
-
-    def process(self, data: pd.DataFrame, source: str, logger: Logger) -> Iterable[pd.DataFrame]:
-        assert isinstance(self.parameters["filters"], ArrayParam)
->>>>>>> 9b2a11b7
         data = data.reset_index(drop=data.index.names == [None])
 
         self.input_columns.update(get_all_columns(data))
@@ -117,22 +77,11 @@
             # a boolean series.
             series_acc = filt["combine"].value == "All"
 
-<<<<<<< HEAD
             for param in filt.columns:
                 column = param.column.value
-                value = param.value.value
-                if is_numeric_dtype(data[column]):
-                    value = float(value)
+                value = param.value.get_column_or_value(data, is_numeric_dtype(data[column]))
 
                 if param.operator == "equals":
-=======
-            for param in filt.columns.params:
-                assert isinstance(param, TabularMultiParam)
-                column = param["column"].value
-                operator = param["operator"].value
-                value = param["value"].get_column_or_value(data, is_numeric_dtype(data[column]))
-                if operator == "equals":
->>>>>>> 9b2a11b7
                     series = data[column].eq(value)
                 elif param.operator == "greater than":
                     series = data[column].gt(value)
