--- conflicted
+++ resolved
@@ -10,11 +10,7 @@
 from countess.core.plugins import PandasInputFilesPlugin
 
 
-<<<<<<< HEAD
 def _file_reader(file_handle, min_avg_quality, row_limit=None, filename=''):
-=======
-def _file_reader(file_handle, min_avg_quality, filename, row_limit=None):
->>>>>>> 23bc9582
     for fastq_read in islice(parse_fastq_reads(file_handle), 0, row_limit):
         if fastq_read.average_quality() >= min_avg_quality:
             yield {"sequence": fastq_read.sequence, "header": fastq_read.header[1:], "filename": filename}
@@ -46,17 +42,10 @@
 
         if filename.endswith(".gz"):
             with gzip.open(filename, mode="rt", encoding="utf-8") as fh:
-<<<<<<< HEAD
                 dataframe = pd.DataFrame(_file_reader(fh, min_avg_quality, row_limit, filename))
         else:
             with open(filename, "r", encoding="utf-8") as fh:
                 dataframe = pd.DataFrame(_file_reader(fh, min_avg_quality, row_limit, filename))
-=======
-                dataframe = pd.DataFrame(_file_reader(fh, min_avg_quality, basename, row_limit))
-        else:
-            with open(filename, "r", encoding="utf-8") as fh:
-                dataframe = pd.DataFrame(_file_reader(fh, min_avg_quality, basename, row_limit))
->>>>>>> 23bc9582
 
         group_columns = ['sequence']
 
@@ -71,18 +60,10 @@
         else:
             dataframe.drop(columns="header", inplace=True)
 
-<<<<<<< HEAD
         if self.parameters["filename_column"].value:
             group_columns.append('filename')
         else:
             dataframe.drop(columns="filename", inplace=True)
-=======
-            if comm_len > 0:
-                dataframe["header"] = dataframe["header"].str.slice(0, comm_len)
-                dataframe = dataframe.assign(count=1).groupby(["sequence", "header", "filename"]).count()
-            else:
-                dataframe = dataframe.groupby("sequence", "filename").count()
->>>>>>> 23bc9582
 
         if self.parameters["group"].value:
             return dataframe.assign(count=1).groupby(group_columns).count()
