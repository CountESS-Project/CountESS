import logging
from typing import Optional

import pandas as pd

from countess import VERSION
<<<<<<< HEAD
from countess.core.parameters import BooleanParam, ColumnChoiceParam, ColumnOrStringParam, IntegerParam, StringParam
=======
from countess.core.logger import Logger
from countess.core.parameters import (
    BooleanParam,
    ColumnChoiceParam,
    ColumnOrIntegerParam,
    ColumnOrStringParam,
    IntegerParam,
    StringParam,
)
>>>>>>> 9b2a11b7
from countess.core.plugins import PandasTransformDictToDictPlugin
from countess.utils.variant import find_variant_string

logger = logging.getLogger(__name__)


class VariantPlugin(PandasTransformDictToDictPlugin):
    """Turns a DNA sequence into a HGVS variant code"""

    name = "Variant Translator"
    description = "Turns a DNA sequence into a HGVS variant code"
    version = VERSION
    link = "https://countess-project.github.io/CountESS/included-plugins/#variant-caller"

<<<<<<< HEAD
    column = ColumnChoiceParam("Input Column", "sequence")
    reference = ColumnOrStringParam("Reference Sequence")
    offset = IntegerParam("Reference Offset", 0)
    output = StringParam("Output Column", "variant")
    max_mutations = IntegerParam("Max Mutations", 10)
    protein = StringParam("Protein Column", "protein")
    max_protein = IntegerParam("Max Protein Variations", 10)
    drop = BooleanParam("Drop unidentified variants", False)
    drop_columns = BooleanParam("Drop Input Column(s)", False)

    def process_dict(self, data) -> dict:
        sequence = data[str(self.column)]
        if not sequence:
            return {}

        reference = self.reference.get_value_from_dict(data)
=======
    parameters = {
        "column": ColumnChoiceParam("Input Column", "sequence"),
        "reference": ColumnOrStringParam("Reference Sequence"),
        "offset": ColumnOrIntegerParam("Reference Offset", 0),
        "output": StringParam("Output Column", "variant"),
        "max_mutations": IntegerParam("Max Mutations", 10),
        "protein": StringParam("Protein Column", "protein"),
        "max_protein": IntegerParam("Max Protein Variations", 10),
        "drop": BooleanParam("Drop unidentified variants", False),
        "drop_columns": BooleanParam("Drop Input Column(s)", False),
    }

    def process_dict(self, data, logger: Logger) -> dict:
        assert isinstance(self.parameters["reference"], ColumnOrStringParam)
        assert isinstance(self.parameters["offset"], ColumnOrIntegerParam)

        sequence = data[self.parameters["column"].value]
        if not sequence:
            return {}

        reference = self.parameters["reference"].get_value(data)
        offset = int(self.parameters["offset"].get_value(data) or 0)
>>>>>>> 9b2a11b7

        r: dict[str, str] = {}

        if self.output:
            try:
                r[self.output.value] = find_variant_string(
                    "g.", reference, sequence, int(self.max_mutations), offset=int(self.offset)
                )
            except ValueError:
                pass
            except (TypeError, KeyError, IndexError) as exc:
                logger.warning("Exception", exc_info=exc)

        if self.protein:
            try:
                r[str(self.protein)] = find_variant_string(
                    "p.", reference, sequence, int(self.max_protein), offset=int(self.offset)
                )
            except ValueError:
                pass
            except (TypeError, KeyError, IndexError) as exc:
                logger.warning("Exception", exc_info=exc)

        return r

    def process_dataframe(self, dataframe: pd.DataFrame) -> Optional[pd.DataFrame]:
        df_out = super().process_dataframe(dataframe)

        if df_out is not None:
            if self.drop:
                if self.output:
                    df_out.dropna(subset=str(self.output), inplace=True)
                if self.protein:
                    df_out.dropna(subset=str(self.protein), inplace=True)
            if self.drop_columns:
                try:
                    df_out.drop(columns=str(self.column), inplace=True)
                    if self.reference.get_column_name():
                        df_out.drop(columns=self.reference.get_column_name(), inplace=True)
                except KeyError:
                    pass

        return df_out<|MERGE_RESOLUTION|>--- conflicted
+++ resolved
@@ -4,10 +4,6 @@
 import pandas as pd
 
 from countess import VERSION
-<<<<<<< HEAD
-from countess.core.parameters import BooleanParam, ColumnChoiceParam, ColumnOrStringParam, IntegerParam, StringParam
-=======
-from countess.core.logger import Logger
 from countess.core.parameters import (
     BooleanParam,
     ColumnChoiceParam,
@@ -16,7 +12,6 @@
     IntegerParam,
     StringParam,
 )
->>>>>>> 9b2a11b7
 from countess.core.plugins import PandasTransformDictToDictPlugin
 from countess.utils.variant import find_variant_string
 
@@ -31,10 +26,9 @@
     version = VERSION
     link = "https://countess-project.github.io/CountESS/included-plugins/#variant-caller"
 
-<<<<<<< HEAD
     column = ColumnChoiceParam("Input Column", "sequence")
     reference = ColumnOrStringParam("Reference Sequence")
-    offset = IntegerParam("Reference Offset", 0)
+    offset = ColumnOrIntegerParam("Reference Offset", 0)
     output = StringParam("Output Column", "variant")
     max_mutations = IntegerParam("Max Mutations", 10)
     protein = StringParam("Protein Column", "protein")
@@ -48,37 +42,14 @@
             return {}
 
         reference = self.reference.get_value_from_dict(data)
-=======
-    parameters = {
-        "column": ColumnChoiceParam("Input Column", "sequence"),
-        "reference": ColumnOrStringParam("Reference Sequence"),
-        "offset": ColumnOrIntegerParam("Reference Offset", 0),
-        "output": StringParam("Output Column", "variant"),
-        "max_mutations": IntegerParam("Max Mutations", 10),
-        "protein": StringParam("Protein Column", "protein"),
-        "max_protein": IntegerParam("Max Protein Variations", 10),
-        "drop": BooleanParam("Drop unidentified variants", False),
-        "drop_columns": BooleanParam("Drop Input Column(s)", False),
-    }
-
-    def process_dict(self, data, logger: Logger) -> dict:
-        assert isinstance(self.parameters["reference"], ColumnOrStringParam)
-        assert isinstance(self.parameters["offset"], ColumnOrIntegerParam)
-
-        sequence = data[self.parameters["column"].value]
-        if not sequence:
-            return {}
-
-        reference = self.parameters["reference"].get_value(data)
-        offset = int(self.parameters["offset"].get_value(data) or 0)
->>>>>>> 9b2a11b7
+        offset = int(self.offset.get_value_from_dict(data) or 0)
 
         r: dict[str, str] = {}
 
         if self.output:
             try:
                 r[self.output.value] = find_variant_string(
-                    "g.", reference, sequence, int(self.max_mutations), offset=int(self.offset)
+                    "g.", reference, sequence, int(self.max_mutations), offset=offset
                 )
             except ValueError:
                 pass
@@ -88,7 +59,7 @@
         if self.protein:
             try:
                 r[str(self.protein)] = find_variant_string(
-                    "p.", reference, sequence, int(self.max_protein), offset=int(self.offset)
+                    "p.", reference, sequence, int(self.max_protein), offset=offset
                 )
             except ValueError:
                 pass
