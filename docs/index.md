---
title: CountESS Documentation
layout: default
---

# CountESS Documentation

<<<<<<< HEAD
This is CountESS 0.0.57, a modular, Python 3 reimplementation of Enrich2.
=======
This is CountESS, a modular, Python 3 reimplementation of Enrich2.
>>>>>>> 65afab99

[Source code is available](https://github.com/CountESS-Project/CountESS)
and contributions to code and documentation are welcomed.

CountESS source code and documentation are copyright &copy; 2022- CountESS Developers,
and are made available under a [BSD 3-clause license](license/).

CountESS "portrait" logo &copy; 2024 Sayeh Gorjifard, used with permission.

## Contents

* [Installing CountESS](installing-countess/)
* [Running CountESS](running-countess/)
* [Getting Started with CountESS](getting-started/)
* [Included Plugins](included-plugins/)
* [Other Plugins](other-plugins/)
* [Writing Plugins](writing-plugins/)
* [Configuration File Format](config-file-format/)
* [Contributing to CountESS](contributing/)
* [Release Notes](release-notes/)

## Presentations

* [CountESS: Count-based Experimental Scoring and Statistics](https://www.youtube.com/watch?v=JzU6cbvZ0a0) at [PyConAU 2023](https://2023.pycon.org.au/)
<|MERGE_RESOLUTION|>--- conflicted
+++ resolved
@@ -5,11 +5,7 @@
 
 # CountESS Documentation
 
-<<<<<<< HEAD
-This is CountESS 0.0.57, a modular, Python 3 reimplementation of Enrich2.
-=======
 This is CountESS, a modular, Python 3 reimplementation of Enrich2.
->>>>>>> 65afab99
 
 [Source code is available](https://github.com/CountESS-Project/CountESS)
 and contributions to code and documentation are welcomed.
